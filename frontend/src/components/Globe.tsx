import { useMemo, useState } from "react";
import "maplibre-gl/dist/maplibre-gl.css";
import type { GlobeProps } from '../types';
import { toFeatureCollection } from '../utils/mapUtils';
import { DEFAULT_STYLE, DEFAULT_VIEW } from '../constants/mapConstants';
import { useMapInstance } from '../hooks/useMapInstance';
import { useMapViewport, useMapControls } from '../hooks/useMapViewport';
import { useSearch } from '../hooks/useSearch';
import type { EventPoint } from '../types';
import Toast from './Toast';
import Controls from './Controls';
import HoverModal, { type HoverInfo } from "./HoverModal";
import EventListPanel from "./EventListPanel";
import SearchIcon from './SearchIcon';
import SearchOverlay from './SearchOverlay';
import FilterIcon from './FilterIcon';
import FilterOverlay from './FilterOverlay';
import { useFilters } from '../hooks/useFilters';
import { useMapCategoryFilter } from '../hooks/useMapCategoryFilter';
import { useCategories } from '../hooks/useCategories';
import TimelineIcon from "./TimelineIcon";

export default function Globe({
  data,
  onViewportQuery,
  mapStyle = DEFAULT_STYLE,
  initialView = DEFAULT_VIEW,
  maxClientPoints = 40000,
  fetchDebounceMs = 220,
  showControls = false,
  style,
  startAtUserLocation = false
}: GlobeProps) {
  const [toastMessage, setToastMessage] = useState<string | null>(null);
  const [hoverInfo, setHoverInfo] = useState<HoverInfo>(null);
  const [panel, setPanel] = useState<{ locationLabel: string; events: EventPoint[]; isSearch?: boolean } | null>(null);
  const [isFilterOpen, setIsFilterOpen] = useState(false);

  const initialData = useMemo(
    () => toFeatureCollection((data ?? []).slice(0, maxClientPoints)),
    [data, maxClientPoints]
  );

  const search = useSearch();
  const filters = useFilters();
  const { categories } = useCategories();
  
  const displayedData: EventPoint[] = search.isSearchActive ? (search.searchResults ?? []) : (data ?? []);

  const { containerRef, mapRef } = useMapInstance({
    mapStyle,
    initialView,
    initialData,
    startAtUserLocation,
    onToast: setToastMessage,
    onHoverChange: setHoverInfo,
    onPanelChange: setPanel,
    data: displayedData
  });

  // Apply map layer filtering by selected categories, but override while searching
  useMapCategoryFilter(mapRef.current, search.isSearchActive ? [] : filters.selectedCategories);

  useMapViewport({
    map: mapRef.current,
    onViewportQuery: search.isSearchActive ? undefined : onViewportQuery,
    fetchDebounceMs,
    maxClientPoints,
    data: displayedData
  });

	const { doZoom, reset } = useMapControls(mapRef.current, initialView);

  const fitMapToResults = (results: EventPoint[]) => {
    const map = mapRef.current;
    if (!map || !results || results.length === 0) return;
    const valid = results.filter(r => Number.isFinite(r.lat) && Number.isFinite(r.lng) && !(r.lat === 0 && r.lng === 0));
    if (valid.length === 0) return;

    if (valid.length === 1) {
      const one = valid[0];
      map.easeTo({ center: [one.lng, one.lat], zoom: Math.max(12, map.getZoom()), duration: 900 });
      return;
    }

    let minLng = Infinity, minLat = Infinity, maxLng = -Infinity, maxLat = -Infinity;
    for (const r of valid) {
      if (r.lng < minLng) minLng = r.lng;
      if (r.lng > maxLng) maxLng = r.lng;
      if (r.lat < minLat) minLat = r.lat;
      if (r.lat > maxLat) maxLat = r.lat;
    }
    try {
      map.fitBounds([[minLng, minLat], [maxLng, maxLat]] as any, { padding: 80, duration: 900 });
    } catch {
      // ignore
    }
  };

  const handleSearchExecute = async (query: string) => {
    const result = await search.executeSearch(query);
    if (result.success) {
      const results = (result as any).results as EventPoint[];
      if (!results || results.length === 0) {
        setToastMessage(`No results for "${query}"`);
        search.closeSearch();
        return;
      }
      setPanel({ locationLabel: `Results for "${query}"`, events: results, isSearch: true });
      fitMapToResults(results);
    } else {
      const msg = (result as any).error || 'Search failed';
      setToastMessage(msg);
    }
    search.closeSearch();
  };

  // move the user to the event
  const handleEventClick = (e: EventPoint) => {
    const map = mapRef.current;
    if (!map) return;
    if (Number.isFinite(e.lng) && Number.isFinite(e.lat)) {
      map.easeTo({ center: [e.lng, e.lat], zoom: Math.max(10, map.getZoom()), duration: 900 });
    }
  };

	return (
		<div style={{ position: "relative", width: "100vw", height: "100vh", ...style }}>
			<div ref={containerRef} style={{ position: "absolute", inset: 0 }} />

			{toastMessage && (
				<Toast message={toastMessage} duration={3000} onClose={() => setToastMessage(null)} />
			)}

			<div style={{ position: "absolute", top: 12, right: panel ? 432 : 12, zIndex: 15 }}>
				<div style={{ display: 'flex', flexDirection: 'column', gap: 10 }}>
<<<<<<< HEAD
					<SearchIcon 
            onClick={search.openSearch} 
          />
=======
					<SearchIcon onClick={search.openSearch} />
>>>>>>> 596b466a
					<FilterIcon 
						active={filters.isActive}
						onClick={() => setIsFilterOpen(true)}
					/>
          <TimelineIcon onClick={() => {}}/>
				</div>
			</div>
			
			{showControls && (
				<Controls onZoomIn={() => doZoom(2)} onZoomOut={() => doZoom(0.5)} onReset={reset} />
			)}

      <HoverModal info={hoverInfo} />

      {panel && (
        <EventListPanel
          locationLabel={panel.locationLabel}
          events={panel.events}
          isSearchResults={panel.isSearch === true}
          onEventClick={handleEventClick}
          onClose={() => {
            if (panel?.isSearch) {
              search.clearSearch();
            }
            setPanel(null);
          }}
        />
      )}

      <SearchOverlay
        isOpen={search.isSearchOpen}
        onClose={search.closeSearch}
        onSearch={handleSearchExecute}
      />

      <FilterOverlay
        isOpen={isFilterOpen}
        onClose={() => setIsFilterOpen(false)}
        selectedCategories={filters.selectedCategories}
        onToggleCategory={filters.toggleCategory}
        onSelectAll={() => filters.setCategories(categories)}
        onClearAll={filters.clearAll}
        categories={categories}
      />
    </div>
  );
}<|MERGE_RESOLUTION|>--- conflicted
+++ resolved
@@ -134,13 +134,7 @@
 
 			<div style={{ position: "absolute", top: 12, right: panel ? 432 : 12, zIndex: 15 }}>
 				<div style={{ display: 'flex', flexDirection: 'column', gap: 10 }}>
-<<<<<<< HEAD
-					<SearchIcon 
-            onClick={search.openSearch} 
-          />
-=======
 					<SearchIcon onClick={search.openSearch} />
->>>>>>> 596b466a
 					<FilterIcon 
 						active={filters.isActive}
 						onClick={() => setIsFilterOpen(true)}
