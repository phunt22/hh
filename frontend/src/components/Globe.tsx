--- conflicted
+++ resolved
@@ -19,11 +19,8 @@
 import { useFilters } from '../hooks/useFilters';
 import { useMapCategoryFilter } from '../hooks/useMapCategoryFilter';
 import { useCategories } from '../hooks/useCategories';
-<<<<<<< HEAD
 import { EventsAPI, type BusiestCity } from '../services/api';
-=======
 import TimelineIcon from "./TimelineIcon";
->>>>>>> 568ddd47
 
 export default function Globe({
   data,
@@ -226,15 +223,12 @@
 						active={filters.isActive}
 						onClick={() => setIsFilterOpen(true)}
 					/>
-<<<<<<< HEAD
 					<TrendIcon 
 						onClick={handleBusiestCitiesClick}
 						disabled={isLoadingBusiestCities}
 						title={isLoadingBusiestCities ? 'Loading...' : 'Show Busiest Cities (Demo Mode)'}
 					/>
-=======
           <TimelineIcon onClick={() => {}}/>
->>>>>>> 568ddd47
 				</div>
 			</div>
 			
