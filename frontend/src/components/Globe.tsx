--- conflicted
+++ resolved
@@ -35,13 +35,10 @@
   const [hoverInfo, setHoverInfo] = useState<HoverInfo>(null);
   const [panel, setPanel] = useState<{ locationLabel: string; events: EventPoint[]; isSearch?: boolean } | null>(null);
   const [isFilterOpen, setIsFilterOpen] = useState(false);
-<<<<<<< HEAD
   const [isTimelineActive, setIsTimelineActive] = useState(false);
   const [currentTimelineIndex, setCurrentTimelineIndex] = useState<number>(0);
   const [timelineInterval, setTimelineInterval] = useState<number | null>(null);
-=======
   const [isPanelClosing, setIsPanelClosing] = useState(false);
->>>>>>> 2f6d842e
   const [busiestCities, setBusiestCities] = useState<BusiestCity[]>([]);
   const [isLoadingBusiestCities, setIsLoadingBusiestCities] = useState(false);
 
@@ -175,7 +172,6 @@
     }
   };
 
-<<<<<<< HEAD
  
 
   const toggleTimeline = () => {
@@ -235,31 +231,6 @@
       });
       return;
     }
-=======
-  // const handleBusiestCitiesClick = async () => {
-  //   if (busiestCities.length > 0) {
-  //     // If we already have data, show it
-  //     const allEvents = busiestCities.flatMap((city: BusiestCity) => 
-  //       city.top_events.map((event: any) => ({
-  //         id: event.id,
-  //         title: event.title,
-  //         lat: event.latitude || 0,
-  //         lng: event.longitude || 0,
-  //         description: event.description,
-  //         attendance: event.attendance || 0,
-  //         start: event.start,
-  //         end: event.end,
-  //         category: event.category,
-  //         location: event.location,
-  //       }))
-  //     );
-  //     setPanel({ 
-  //       locationLabel: `Busiest Cities (${busiestCities.length} cities)`, 
-  //       events: allEvents 
-  //     });
-  //     return;
-  //   }
->>>>>>> 2f6d842e
 
   //   setIsLoadingBusiestCities(true);
   //   try {
