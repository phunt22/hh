--- conflicted
+++ resolved
@@ -4,9 +4,9 @@
 import { Accordion, AccordionItem, AccordionTrigger, AccordionContent } from "@/components/ui/accordion";
 import { Skeleton } from "@/components/ui/skeleton";
 import { useEventInsights } from "@/hooks/useEventInsights";
+import { useState } from "react";
 
 export default function EventCard({ event, onClick }: { event: EventPoint; onClick?: () => void }) {
-<<<<<<< HEAD
   const [showSimilar, setShowSimilar] = useState(false);
   const [accordionOpen, setAccordionOpen] = useState(false);
 
@@ -20,10 +20,8 @@
     enabled: accordionOpen
   });
 
-=======
   
   // i.e. "performing-arts" -> "Performing Arts"
->>>>>>> 2f6d842e
   const prettifyCategory = (value?: string | null) => formatCategoryLabel(value || "");
 
   const formatDate = (iso?: string) => {
@@ -37,19 +35,13 @@
   };
 
   const formatAttendees = (count?: number) => {
-<<<<<<< HEAD
     if (count === undefined || count === null) {
       // Return a random number between 20 and 200 as a fallback
       const random = Math.floor(Math.random() * (200 - 20 + 1)) + 20;
-      return `${random} expected`;
+      return `${random} people expected`;
     }
     if (count >= 1000) return `${Math.round(count / 1000)}k people expected`;
     return `${count} people expected`;
-=======
-    if (count === undefined || count === null) return null; // should not happen, guard probably not neede
-    if (count >= 1000) return `${Math.round(count / 1000)}K expected`;
-    return `${count} expected`;
->>>>>>> 2f6d842e
   };
 
   const formatDescription = (description: string) => {
@@ -88,20 +80,14 @@
             : (event.start ? formatDate(event.start) : null)}
         </div>
       )}
-<<<<<<< HEAD
-
-      {event.attendance && (
-=======
       
       {(event.attendance !== undefined && event.attendance !== null) && (
->>>>>>> 2f6d842e
         <div className={styles.metaRow}>
           <span className={styles.meta}>{formatAttendees(event.attendance)}</span>
         </div>
       )}
 
       
-<<<<<<< HEAD
 
       {/* Accordion for Event Insights */}
       <Accordion className="mt-3" type="single" collapsible>
@@ -158,11 +144,6 @@
               )}
             </div>
           )}
-=======
-      {event.description && (
-        <div className={styles.description}>
-          {event.description.length > 200 ? event.description.slice(0, 197) + "…" : event.description}
->>>>>>> 2f6d842e
         </div>
       )}
     </div>
