.panel {
  position: absolute;
  top: 0px;
  right: 0px;
  height: auto;
  max-height: 100vh;
  width: 480px;
  background: transparent;
  color: #fff;
  display: flex;
  flex-direction: column;
  z-index: 12;
  touch-action: pan-y;
  overscroll-behavior: contain;
  pointer-events: auto;
  border-bottom: 1px solid rgba(255, 255, 255, 0.12);
  border-radius: 0 0 0 6px;
  backdrop-filter: blur(8px);
  box-shadow: 0 8px 24px rgba(0, 0, 0, 0.35);
  animation: panelIn 200ms ease-out;
}

.closing {
  animation: panelOut 180ms ease-in forwards;
}

@keyframes panelIn {
  from {
    opacity: 0;
    transform: translateX(16px) scale(0.98);
  }
  to {
    opacity: 1;
    transform: translateX(0) scale(1);
  }
}

@keyframes panelOut {
  from {
    opacity: 1;
    transform: translateX(0) scale(1);
  }
  to {
    opacity: 0;
    transform: translateX(12px) scale(0.98);
  }
}

.header {
  padding: 16px 18px;
  display: flex;
  align-items: center;
  justify-content: space-between;
  gap: 6px;
  border-bottom: 1px solid rgba(255, 255, 255, 0.08);
  font-weight: 600;
  background: linear-gradient(180deg, rgba(22, 22, 26, 0.95) 0%, rgba(18, 18, 22, 0.85) 100%);
  /* border-radius: 12px 0 0 0;  */
}

.headerTitle {
  flex: 1 1 auto;
  min-width: 0;
  font-size: 17px;
  padding-right: 10px;
  white-space: nowrap;
  overflow: hidden;
  text-overflow: ellipsis;
}

.listWrapper {
  display: flex;
  flex: 1 1 auto;
  flex-direction: column;
  min-height: 0; 
  overflow: hidden;
  padding: 10px 8px 12px 8px;
  background: radial-gradient(120% 60% at 100% 0%, rgba(255, 255, 255, 0.04) 0%, rgba(255, 255, 255, 0.02) 40%, rgba(255, 255, 255, 0.00) 100%);
}

.list {
  flex: 1 1 auto;
  min-height: 0;
  max-height: 90dvh;
  overflow-y: auto;
  padding: 6px 6px 6px 6px;
  display: flex;
  flex-direction: column;
  gap: 14px;
  overscroll-behavior: contain;
  -webkit-overflow-scrolling: touch;
<<<<<<< HEAD

  /* Custom scrollbar styles */
  scrollbar-width: thin;
  scrollbar-color: #888 rgba(255,255,255,0.06);
}

.list::-webkit-scrollbar {
  width: 8px;
  background: rgba(255,255,255,0.06);
  border-radius: 8px;
}

.list::-webkit-scrollbar-thumb {
  background: linear-gradient(180deg, #444 0%, #222 100%);
  border-radius: 8px;
  min-height: 24px;
}

.list::-webkit-scrollbar-thumb:hover {
  background: linear-gradient(180deg, #666 0%, #333 100%);
}

.list::-webkit-scrollbar-corner {
  background: transparent;
=======
  scrollbar-width: none; /* Firefox */
}

.list::-webkit-scrollbar { /* Chrome/Safari */
  width: 0px;
  height: 0px;
>>>>>>> 2f6d842e
}

.closeBtn {
  width: 40px;
  height: 40px;
  border-radius: 999px;
  display: inline-flex;
  align-items: center;
  justify-content: center;
  line-height: 1;
  -webkit-tap-highlight-color: rgba(255, 255, 255, 0.35);
  transition: background 0.2s ease, border-color 0.2s ease, transform 0.15s ease, box-shadow 0.2s ease;
  background: rgba(17, 17, 17, 0.98); /* match EventCard background */
  color: #fff;
  border: 1px solid rgba(255, 255, 255, 0.14); /* match EventCard border */
}


.closeBtn:hover {
  background: rgba(17, 17, 17, 1);
  border-color: #fff;
  box-shadow: 0 8px 22px rgba(0, 0, 0, 0.35);
}

.closeBtn:focus { outline: none; }
.closeBtn:focus-visible {
  outline: none;
  box-shadow: 0 0 0 2px rgba(255, 255, 255, 0.85);
}

.closeBtn:active {
  transform: scale(0.96);
}

/* removed danger variant to unify with left buttons */

.empty {
  color: #bbb;
  text-align: center;
}

.similarSection {
  margin-top: 16px;
  padding: 0 14px 14px 14px;
  border-top: 1px solid rgba(255, 255, 255, 0.08);
}

.similarHeader {
  font-weight: 600;
  font-size: 14px;
  color: #fff;
  margin: 16px 0 12px 0;
}

.similarList {
  display: flex;
  flex-direction: column;
  gap: 8px;
}

.similarItem {
  padding: 8px 10px;
  background: rgba(255, 255, 255, 0.04);
  border-radius: 6px;
  border-left: 2px solid rgba(255, 255, 255, 0.15);
}

.similarTitle {
  font-size: 13px;
  font-weight: 500;
  color: #fff;
  margin-bottom: 4px;
}

.similarMeta {
  font-size: 11px;
  color: #aaa;
  display: flex;
  flex-direction: column;
  gap: 2px;
}<|MERGE_RESOLUTION|>--- conflicted
+++ resolved
@@ -89,7 +89,6 @@
   gap: 14px;
   overscroll-behavior: contain;
   -webkit-overflow-scrolling: touch;
-<<<<<<< HEAD
 
   /* Custom scrollbar styles */
   scrollbar-width: thin;
@@ -114,14 +113,12 @@
 
 .list::-webkit-scrollbar-corner {
   background: transparent;
-=======
   scrollbar-width: none; /* Firefox */
 }
 
 .list::-webkit-scrollbar { /* Chrome/Safari */
   width: 0px;
   height: 0px;
->>>>>>> 2f6d842e
 }
 
 .closeBtn {
