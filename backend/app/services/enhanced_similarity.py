# app/services/enhanced_similarity.py
import numpy as np
import logging
from typing import List, Tuple, Optional, Dict
from sqlalchemy.ext.asyncio import AsyncSession
from sqlalchemy import select, func, text
from app.models.event import Event
from app.services.embedding import embedding_service

logger = logging.getLogger(__name__)


class EnhancedSimilarityService:
    """Enhanced similarity service using embeddings column for vector similarity"""
    
    def __init__(self):
        self.default_limit = 5

    async def find_similar_events_by_text(
        self,
        session: AsyncSession,
        query_text: str,
        limit: int = 5,
        min_similarity: float = 0.7,
        exclude_event_id: Optional[str] = None
    ) -> List[Tuple[Event, float]]:
        """Find similar events using text query with vector similarity on embeddings column"""
        
        # Generate embedding for query text
        query_embedding = await embedding_service.generate_embedding(query_text)
        
        return await self._find_by_vector_similarity(
            session, query_embedding, limit, min_similarity, exclude_event_id
        )

    async def find_similar_events_by_id(
        self,
        session: AsyncSession,
        event_id: str,
        limit: int = 5,
        min_similarity: float = 0.7
    ) -> List[Tuple[Event, float]]:
        """Find events similar to a specific event using its embeddings"""
        
        # Get the source event and its embedding
        source_event_query = select(Event).where(Event.id == event_id)
        source_result = await session.execute(source_event_query)
        source_event = source_result.scalar_one_or_none()
        
        if not source_event or not source_event.embeddings:
            logger.warning(f"Event {event_id} not found or has no embeddings")
            return []
        
        # Use the source event's embedding to find similar events
        return await self._find_by_vector_similarity(
            session, 
            source_event.embeddings, 
            limit, 
            min_similarity, 
            event_id
        )

    # async def _find_by_vector_similarity(
    #     self,
    #     session: AsyncSession,
    #     query_embedding: List[float],
    #     limit: int,
    #     min_similarity: float,
    #     exclude_event_id: Optional[str] = None
    # ) -> List[Tuple[Event, float]]:
    #     """Find similar events using pgvector cosine similarity"""
        
    #     try:
    #         # Build the similarity query using pgvector
    #         # Convert embedding to PostgreSQL array format
    #         embedding_str = f"[{','.join(map(str, query_embedding))}]"
            
    #         # Base query with cosine similarity
    #         similarity_expr = f"1 - (embeddings <=> '{embedding_str}'::vector)"
            
    #         query_parts = [
    #             "SELECT *, ",
    #             f"({similarity_expr}) as similarity ",
    #             "FROM events ",
    #             "WHERE embeddings IS NOT NULL "
    #         ]
            
    #         # Add similarity threshold
    #         query_parts.append(f"AND ({similarity_expr}) >= {min_similarity} ")
            
    #         # Exclude specific event if provided
    #         if exclude_event_id:
    #             query_parts.append(f"AND id != '{exclude_event_id}' ")
            
    #         # Order by similarity and limit
    #         query_parts.extend([
    #             f"ORDER BY ({similarity_expr}) DESC ",
    #             f"LIMIT {limit}"
    #         ])
            
    #         full_query = "".join(query_parts)
            
    #         # Execute the query
    #         result = await session.execute(text(full_query))
    #         rows = result.fetchall()
            
    #         # Convert results to Event objects with similarity scores
    #         similar_events = []
    #         for row in rows:
    #             # Create Event object from row data
    #             event = Event(
    #                 id=row.id,
    #                 title=row.title,
    #                 description=row.description,
    #                 category=row.category,
    #                 longitude=row.longitude,
    #                 latitude=row.latitude,
    #                 embeddings=row.embeddings,
    #                 start=row.start,
    #                 end=row.end,
    #                 location=row.location,
    #                 predicthq_updated=row.predicthq_updated,
    #                 created_at=row.created_at,
    #                 updated_at=row.updated_at,
    #                 related_event_ids=row.related_event_ids
    #             )
                
    #             similarity_score = float(row.similarity)
    #             similar_events.append((event, similarity_score))
            
    #         logger.info(f"Found {len(similar_events)} similar events using vector similarity")
    #         return similar_events
            
    #     except Exception as e:
    #         logger.error(f"Vector similarity search failed: {e}")
    #         # Fallback to manual similarity calculation
    #         return await self._manual_similarity_search(
    #             session, query_embedding, limit, min_similarity, exclude_event_id
    #         )



    
    # async def _manual_similarity_search(
    #     self,
    #     session: AsyncSession,
    #     query_embedding: List[float],
    #     limit: int,
    #     min_similarity: float,
    #     exclude_event_id: Optional[str] = None
    # ) -> List[Tuple[Event, float]]:
    #     """Fallback manual similarity calculation using numpy"""
    #     query = select(Event).where(Event.embeddings.is_not(None))
    #     if exclude_event_id:
    #         query = query.where(Event.id != exclude_event_id)
        
    #     result = await session.execute(query)
    #     events = result.scalars().all()
        
    #     similarities = []
    #     query_vector = np.array(query_embedding)
        
    #     for event in events:
    #         if event.embeddings:
    #             try:
    #                 event_vector = np.array(event.embeddings)
    #                 dot_product = np.dot(query_vector, event_vector)
    #                 norm_query = np.linalg.norm(query_vector)
    #                 norm_event = np.linalg.norm(event_vector)
                    
    #                 if norm_query > 0 and norm_event > 0:
    #                     similarity = dot_product / (norm_query * norm_event)
    #                     if similarity >= min_similarity:
    #                         similarities.append((event, float(similarity)))
    #             except Exception as e:
    #                 logger.warning(f"Error calculating similarity for event {event.id}: {e}")
    #                 continue
        
    #     similarities.sort(key=lambda x: x[1], reverse=True)
    #     logger.info(f"Manual similarity search found {len(similarities)} events")
    #     return similarities[:limit]


    async def _find_by_vector_similarity(
        self,
        session: AsyncSession,
        query_embedding: List[float],
        limit: int,
        min_similarity: float,
        exclude_event_id: Optional[str] = None,
    ) -> List[Tuple[Event, float]]:
        """Find similar events using pgvector cosine similarity directly in database"""
        try:
<<<<<<< HEAD
            # Convert list[float] into Postgres array literal
            embedding_str = "[" + ",".join(map(str, query_embedding)) + "]"

            sql = text("""
                SELECT 
                    id,
                    title,
                    description,
                    category,
                    longitude,
                    latitude,
                    embeddings,
                    start,
                    "end",
                    city,
                    region,
                    location,
                    attendance,
                    spend_amount,
                    predicthq_updated,
                    created_at,
                    updated_at,
                    related_event_ids,
                    1 - (embeddings <=> :embedding) AS similarity
                FROM events
                WHERE embeddings IS NOT NULL
                AND 1 - (embeddings <=> :embedding) >= :min_similarity
                {exclude_clause}
                ORDER BY similarity DESC
                LIMIT :limit
            """.format(
                exclude_clause="AND id != :exclude_event_id" if exclude_event_id else ""
            ))

            params = {
                "embedding": embedding_str,
                "limit": limit,
                "min_similarity": min_similarity
            }
            if exclude_event_id:
                params["exclude_event_id"] = exclude_event_id

            result = await session.execute(sql, params)
            rows = result.fetchall()

            
            # Convert results to Event objects with similarity scores
            similar_events = []
=======
            # Convert embedding to PostgreSQL vector format
            embedding_str = f"[{','.join(map(str, query_embedding))}]"

            if exclude_event_id:
                sql_query = """
                SELECT 
                    id, title, description, category, longitude, latitude, 
                    embeddings, start, "end", location, predicthq_updated,
                    created_at, updated_at, related_event_ids, city, region,
                    attendance, spend_amount,
                    (1 - (embeddings <=> :embedding::vector)) AS similarity_score
                FROM events 
                WHERE embeddings IS NOT NULL 
                  AND id != :exclude_id
                  AND (1 - (embeddings <=> :embedding::vector)) >= :min_similarity
                ORDER BY embeddings <=> :embedding::vector ASC
                LIMIT :limit
                """
                params = {
                    "embedding": embedding_str,
                    "exclude_id": exclude_event_id,
                    "min_similarity": min_similarity,
                    "limit": limit,
                }
            else:
                sql_query = """
                SELECT 
                    id, title, description, category, longitude, latitude, 
                    embeddings, start, "end", location, predicthq_updated,
                    created_at, updated_at, related_event_ids, city, region,
                    attendance, spend_amount,
                    (1 - (embeddings <=> :embedding::vector)) AS similarity_score
                FROM events 
                WHERE embeddings IS NOT NULL 
                  AND (1 - (embeddings <=> :embedding::vector)) >= :min_similarity
                ORDER BY embeddings <=> :embedding::vector ASC
                LIMIT :limit
                """
                params = {
                    "embedding": embedding_str,
                    "min_similarity": min_similarity,
                    "limit": limit,
                }

            logger.info(f"Executing vector similarity search with min_similarity={min_similarity}")
            result = await session.execute(text(sql_query), params)
            rows = result.fetchall()
            logger.info(f"Database returned {len(rows)} similar events")

            similar_events: List[Tuple[Event, float]] = []
>>>>>>> 2f6d842e
            for row in rows:
                try:
                    event = Event(
                        id=row.id,
                        title=row.title,
                        description=row.description,
                        category=row.category,
                        longitude=row.longitude,
                        latitude=row.latitude,
                        embeddings=row.embeddings,
                        start=row.start,
                        end=row.end,
                        location=row.location,
                        predicthq_updated=getattr(row, "predicthq_updated", None),
                        created_at=row.created_at,
                        updated_at=row.updated_at,
                        related_event_ids=row.related_event_ids,
                        city=getattr(row, "city", None),
                        region=getattr(row, "region", None),
                        attendance=getattr(row, "attendance", None),
                        spend_amount=getattr(row, "spend_amount", None),
                    )
                    similarity_score = float(row.similarity_score)
                    similar_events.append((event, similarity_score))
                    logger.info(f"Event: {event.title} | Similarity: {similarity_score:.3f}")
                except Exception as row_error:
                    logger.warning(
                        f"Error processing row for event {getattr(row, 'id', 'unknown')}: {row_error}"
                    )
                    continue

            logger.info(
                f"Successfully processed {len(similar_events)} similar events using database vector search"
            )
            return similar_events

        except Exception as e:
<<<<<<< HEAD
            logger.error(f"Vector similarity search failed: {e}")
            # Fallback to manual similarity calculation
            return []
=======
            logger.error(f"Database vector similarity search failed: {e}")
            import traceback
            logger.error(f"Traceback: {traceback.format_exc()}")
            logger.info("Falling back to manual similarity calculation...")
            return await self._manual_similarity_search(
                session, query_embedding, limit, min_similarity, exclude_event_id
            )
>>>>>>> 2f6d842e

    async def _manual_similarity_search(
        self,
        session: AsyncSession,
        query_embedding: List[float],
        limit: int,
        min_similarity: float,
        exclude_event_id: Optional[str] = None,
    ) -> List[Tuple[Event, float]]:
        """Fallback manual similarity calculation — should rarely be used"""
        logger.warning("Using manual similarity calculation — avoid for performance when possible")

        query = select(Event).where(Event.embeddings.is_not(None)).limit(500)
        if exclude_event_id:
            query = query.where(Event.id != exclude_event_id)

        result = await session.execute(query)
        events = result.scalars().all()

        similarities: List[Tuple[Event, float]] = []
        query_vector = np.array(query_embedding, dtype=np.float32)

        for event in events:
            if event.embeddings and len(event.embeddings) > 0:
                try:
                    event_vector = np.array(event.embeddings, dtype=np.float32)

                    # Ensure vectors align
                    if len(query_vector) != len(event_vector):
                        logger.warning(f"Vector length mismatch for event {event.id}")
                        continue

                    # Cosine similarity
                    dot_product = np.dot(query_vector, event_vector)
                    norm_query = np.linalg.norm(query_vector)
                    norm_event = np.linalg.norm(event_vector)

                    if norm_query > 0 and norm_event > 0:
                        similarity = float(dot_product / (norm_query * norm_event))
                        if similarity >= min_similarity:
                            similarities.append((event, similarity))
                except Exception as err:
                    logger.warning(f"Error calculating similarity for event {event.id}: {err}")
                    continue

        similarities.sort(key=lambda x: x[1], reverse=True)
        logger.info(
            f"Manual similarity search found {len(similarities)} events from {len(events)} candidates"
        )
        return similarities[:limit]


# Global instance
enhanced_similarity_service = EnhancedSimilarityService()<|MERGE_RESOLUTION|>--- conflicted
+++ resolved
@@ -191,7 +191,6 @@
     ) -> List[Tuple[Event, float]]:
         """Find similar events using pgvector cosine similarity directly in database"""
         try:
-<<<<<<< HEAD
             # Convert list[float] into Postgres array literal
             embedding_str = "[" + ",".join(map(str, query_embedding)) + "]"
 
@@ -240,58 +239,6 @@
             
             # Convert results to Event objects with similarity scores
             similar_events = []
-=======
-            # Convert embedding to PostgreSQL vector format
-            embedding_str = f"[{','.join(map(str, query_embedding))}]"
-
-            if exclude_event_id:
-                sql_query = """
-                SELECT 
-                    id, title, description, category, longitude, latitude, 
-                    embeddings, start, "end", location, predicthq_updated,
-                    created_at, updated_at, related_event_ids, city, region,
-                    attendance, spend_amount,
-                    (1 - (embeddings <=> :embedding::vector)) AS similarity_score
-                FROM events 
-                WHERE embeddings IS NOT NULL 
-                  AND id != :exclude_id
-                  AND (1 - (embeddings <=> :embedding::vector)) >= :min_similarity
-                ORDER BY embeddings <=> :embedding::vector ASC
-                LIMIT :limit
-                """
-                params = {
-                    "embedding": embedding_str,
-                    "exclude_id": exclude_event_id,
-                    "min_similarity": min_similarity,
-                    "limit": limit,
-                }
-            else:
-                sql_query = """
-                SELECT 
-                    id, title, description, category, longitude, latitude, 
-                    embeddings, start, "end", location, predicthq_updated,
-                    created_at, updated_at, related_event_ids, city, region,
-                    attendance, spend_amount,
-                    (1 - (embeddings <=> :embedding::vector)) AS similarity_score
-                FROM events 
-                WHERE embeddings IS NOT NULL 
-                  AND (1 - (embeddings <=> :embedding::vector)) >= :min_similarity
-                ORDER BY embeddings <=> :embedding::vector ASC
-                LIMIT :limit
-                """
-                params = {
-                    "embedding": embedding_str,
-                    "min_similarity": min_similarity,
-                    "limit": limit,
-                }
-
-            logger.info(f"Executing vector similarity search with min_similarity={min_similarity}")
-            result = await session.execute(text(sql_query), params)
-            rows = result.fetchall()
-            logger.info(f"Database returned {len(rows)} similar events")
-
-            similar_events: List[Tuple[Event, float]] = []
->>>>>>> 2f6d842e
             for row in rows:
                 try:
                     event = Event(
@@ -329,19 +276,9 @@
             return similar_events
 
         except Exception as e:
-<<<<<<< HEAD
             logger.error(f"Vector similarity search failed: {e}")
             # Fallback to manual similarity calculation
             return []
-=======
-            logger.error(f"Database vector similarity search failed: {e}")
-            import traceback
-            logger.error(f"Traceback: {traceback.format_exc()}")
-            logger.info("Falling back to manual similarity calculation...")
-            return await self._manual_similarity_search(
-                session, query_embedding, limit, min_similarity, exclude_event_id
-            )
->>>>>>> 2f6d842e
 
     async def _manual_similarity_search(
         self,
